'use strict';

const fs = require('fs');
const path = require('path');

const config = {
  host: process.env.MYSQL_HOST || 'localhost',
  user: process.env.MYSQL_USER || 'root',
  password: (process.env.CI ? process.env.MYSQL_PASSWORD : '') || '',
  database: process.env.MYSQL_DATABASE || 'test',
  compress: process.env.MYSQL_USE_COMPRESSION,
  port: process.env.MYSQL_PORT || 3306
};

<<<<<<< HEAD
=======
if (process.env.MYSQL_USE_TLS) {
  config.ssl = {
    rejectUnauthorized: false,
    ca: fs.readFileSync(
      path.join(__dirname, '../examples/ssl/certs/ca.pem'),
      'utf-8'
    )
  };
}

>>>>>>> ebc2cb43
const configURI = `mysql://${config.user}:${config.password}@${config.host}:${config.port}/${config.database}`;

exports.SqlString = require('sqlstring');
exports.config = config;

exports.waitDatabaseReady = function(callback) {
  const start = Date.now();
  const tryConnect = function() {
    const conn = exports.createConnection();
    conn.once('error', err => {
      if (err.code !== 'PROTOCOL_CONNECTION_LOST' && err.code !== 'ETIMEDOUT') {
        console.log('Unexpected error waiting for connection', err);
        process.exit(-1);
      }
      try {
        conn.close();
      } catch (err) {
        console.log(err);
      }
      console.log('not ready');
      setTimeout(tryConnect, 1000);
    });
    conn.once('connect', () => {
      console.log(`ready after ${Date.now() - start}ms!`);
      conn.close();
      callback();
    });
  };
  tryConnect();
};

exports.createConnection = function(args) {
  if (!args) {
    args = {};
  }
  // hrtime polyfill for old node versions:
  if (!process.hrtime) {
    process.hrtime = function(start) {
      start = [0, 0] || start;
      const timestamp = Date.now();
      const seconds = Math.ceil(timestamp / 1000);
      return [
        seconds - start[0],
        (timestamp - seconds * 1000) * 1000 - start[1]
      ];
    };
  }

  if (process.env.BENCHMARK_MARIA) {
    const Client = require('mariasql');
    const c = new Client();
    c.connect({
      host: config.host,
      user: config.user,
      password: config.password,
      db: config.database
    });
    setTimeout(() => {
      console.log('altering client...');
      c.oldQuery = c.query;
      c.query = function(sql, callback) {
        const rows = [];
        const q = c.oldQuery(sql);
        q.on('result', res => {
          res.on('row', row => {
            rows.push(row);
          });
          res.on('end', () => {
            callback(null, rows);
          });
        });
      };
    }, 1000);
    return c;
  }

  let driver = require('../index.js');
  if (process.env.BENCHMARK_MYSQL1) {
    driver = require('mysql');
  }

  const params = {
    host: args.host || config.host,
    rowsAsArray: args.rowsAsArray,
    user: (args && args.user) || config.user,
    password: (args && args.password) || config.password,
    database: (args && args.database) || config.database,
    multipleStatements: args ? args.multipleStatements : false,
    port: (args && args.port) || config.port,
    debug: process.env.DEBUG || (args && args.debug),
    supportBigNumbers: args && args.supportBigNumbers,
    bigNumberStrings: args && args.bigNumberStrings,
    compress: (args && args.compress) || config.compress,
    decimalNumbers: args && args.decimalNumbers,
    charset: args && args.charset,
    timezone: args && args.timezone,
    dateStrings: args && args.dateStrings,
    authSwitchHandler: args && args.authSwitchHandler,
    typeCast: args && args.typeCast,
    namedPlaceholders: args && args.namedPlaceholders
  };

  const conn = driver.createConnection(params);
  return conn;
};

exports.getConfig = function(input) {
  const args = input || {};
  const params = {
    host: args.host || config.host,
    rowsAsArray: args.rowsAsArray,
    user: (args && args.user) || config.user,
    password: (args && args.password) || config.password,
    database: (args && args.database) || config.database,
    multipleStatements: args ? args.multipleStatements : false,
    port: (args && args.port) || config.port,
    debug: process.env.DEBUG || (args && args.debug),
    supportBigNumbers: args && args.supportBigNumbers,
    bigNumberStrings: args && args.bigNumberStrings,
    compress: (args && args.compress) || config.compress,
    decimalNumbers: args && args.decimalNumbers,
    charset: args && args.charset,
    timezone: args && args.timezone,
    dateStrings: args && args.dateStrings,
    authSwitchHandler: args && args.authSwitchHandler,
    typeCast: args && args.typeCast
  };
  return params;
};

exports.createPool = function(args) {
  if (!args) {
    args = {};
  }
  let driver = require('../index.js');
  if (process.env.BENCHMARK_MYSQL1) {
    driver = require('mysql');
  }

  return driver.createPool(exports.getConfig(args));
};

exports.createConnectionWithURI = function() {
  const driver = require('../index.js');

  return driver.createConnection({ uri: configURI });
};

exports.createTemplate = function() {
  const jade = require('jade');
  const template = require('fs').readFileSync(
    `${__dirname}/template.jade`,
    'ascii'
  );
  return jade.compile(template);
};

const ClientFlags = require('../lib/constants/client.js');

const portfinder = require('portfinder');
exports.createServer = function(onListening, handler) {
  const server = require('../index.js').createServer();
  server.on('connection', conn => {
    conn.on('error', () => {
      // we are here when client drops connection
    });
    let flags = 0xffffff;
    flags = flags ^ ClientFlags.COMPRESS;

    conn.serverHandshake({
      protocolVersion: 10,
      serverVersion: 'node.js rocks',
      connectionId: 1234,
      statusFlags: 2,
      characterSet: 8,
      capabilityFlags: flags
    });
    if (handler) {
      handler(conn);
    }
  });
  portfinder.getPort((err, port) => {
    server.listen(port, onListening);
  });
  return server;
};

exports.useTestDb = function() {
  // no-op in my setup, need it for compatibility with node-mysql tests
};<|MERGE_RESOLUTION|>--- conflicted
+++ resolved
@@ -12,8 +12,6 @@
   port: process.env.MYSQL_PORT || 3306
 };
 
-<<<<<<< HEAD
-=======
 if (process.env.MYSQL_USE_TLS) {
   config.ssl = {
     rejectUnauthorized: false,
@@ -24,7 +22,6 @@
   };
 }
 
->>>>>>> ebc2cb43
 const configURI = `mysql://${config.user}:${config.password}@${config.host}:${config.port}/${config.database}`;
 
 exports.SqlString = require('sqlstring');
